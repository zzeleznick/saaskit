// Copyright 2023 the Deno authors. All rights reserved. MIT license.
import VoteButton from "@/islands/VoteButton.tsx";
import type { Item, User } from "@/utils/db.ts";
import UserPostedAt from "./UserPostedAt.tsx";

export interface ItemSummaryProps {
  item: Item;
  user: User;
  isVoted: boolean;
}

export default function ItemSummary(props: ItemSummaryProps) {
  return (
    <div class="py-2 flex gap-2 text-gray-500">
      <VoteButton
        item={props.item}
        isVoted={props.isVoted}
      />
      <div>
        <span class="mr-2">
          <a class="text-black hover:underline" href={`/item/${props.item.id}`}>
            {props.item.title}
          </a>
        </span>
        <span>
          <a class="hover:underline" href={props.item.url} target="_blank">
            {new URL(props.item.url).host} ↗
          </a>
        </span>
<<<<<<< HEAD
        <p>
          {props.user?.login || props.item.userId}{" "}
          {props.user?.isSubscribed && (
            <span title="Deno Hunt premium user">🦕{" "}</span>
          )}
          {timeAgo(new Date(props.item.createdAt))} ago
        </p>
=======
        <UserPostedAt user={props.user} createdAt={props.item.createdAt} />
>>>>>>> 74f2d18c
      </div>
    </div>
  );
}<|MERGE_RESOLUTION|>--- conflicted
+++ resolved
@@ -5,7 +5,7 @@
 
 export interface ItemSummaryProps {
   item: Item;
-  user: User;
+  user?: User;
   isVoted: boolean;
 }
 
@@ -27,17 +27,7 @@
             {new URL(props.item.url).host} ↗
           </a>
         </span>
-<<<<<<< HEAD
-        <p>
-          {props.user?.login || props.item.userId}{" "}
-          {props.user?.isSubscribed && (
-            <span title="Deno Hunt premium user">🦕{" "}</span>
-          )}
-          {timeAgo(new Date(props.item.createdAt))} ago
-        </p>
-=======
         <UserPostedAt user={props.user} createdAt={props.item.createdAt} />
->>>>>>> 74f2d18c
       </div>
     </div>
   );
