--- conflicted
+++ resolved
@@ -5,16 +5,12 @@
 import { getPost, Post } from "@/utils/posts.ts";
 import Nav from "@/components/Nav.tsx";
 import Header from "@/components/Header.tsx";
-<<<<<<< HEAD
-import { BlogHeaderNavItems } from "@/routes/blog/index.tsx";
 import { SITE_NAME } from "@/constants.ts";
-=======
 import {
   BlogFooterNavItems,
   BlogHeaderNavItems,
 } from "@/routes/blog/index.tsx";
 import Footer from "@/components/Footer.tsx";
->>>>>>> 1363cb03
 
 export const handler: Handlers<Post> = {
   async GET(_req, ctx) {
