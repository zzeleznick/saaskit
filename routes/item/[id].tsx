--- conflicted
+++ resolved
@@ -15,22 +15,13 @@
   createComment,
   getCommentsByItem,
   getItemById,
-<<<<<<< HEAD
-  getVotesByUser,
-  type Item,
-  type Vote,
-} from "@/utils/db.ts";
-
-export interface ItemPageData extends State {
-  item: Item;
-  comments: Comment[];
-  votes: Vote[];
-=======
   getUserById,
   getUserDisplayName,
   getUsersByIds,
+  getVotesByUser,
   type Item,
   type User,
+  type Vote,
 } from "@/utils/db.ts";
 
 interface ItemPageData extends State {
@@ -38,7 +29,7 @@
   item: Item;
   comments: Comment[];
   commentsUsers: User[];
->>>>>>> 9662c76c
+  votes: Vote[];
 }
 
 export const handler: Handlers<ItemPageData, State> = {
@@ -56,19 +47,16 @@
     );
     const user = await getUserById(item.userId);
 
-<<<<<<< HEAD
     const votes = await getVotesByUser(ctx.state.session?.user.id);
 
-    return ctx.render({ ...ctx.state, item, comments, votes });
-=======
     return ctx.render({
       ...ctx.state,
       item,
       comments,
       user: user!,
       commentsUsers,
+      votes,
     });
->>>>>>> 9662c76c
   },
   async POST(req, ctx) {
     if (!ctx.state.session) {
@@ -110,12 +98,8 @@
           <ItemSummary
             item={props.data.item}
             commentsCount={props.data.comments.length}
-<<<<<<< HEAD
             votes={props.data.votes}
-            curUserId={props.data.session?.user.id}
-=======
             user={props.data.user}
->>>>>>> 9662c76c
           />
           <div class="divide-y">
             {props.data.comments.map((comment, index) => (
